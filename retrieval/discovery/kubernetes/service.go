--- conflicted
+++ resolved
@@ -62,7 +62,8 @@
 	}
 	s.informer.AddEventHandler(cache.ResourceEventHandlerFuncs{
 		AddFunc: func(o interface{}) {
-<<<<<<< HEAD
+			eventCount.WithLabelValues("service", "add").Inc()
+
 			svc, err := convertToService(o)
 			if err != nil {
 				s.logger.With("err", err).Errorln("converting to Service object failed")
@@ -71,6 +72,8 @@
 			send(s.buildService(svc))
 		},
 		DeleteFunc: func(o interface{}) {
+			eventCount.WithLabelValues("service", "delete").Inc()
+
 			svc, err := convertToService(o)
 			if err != nil {
 				s.logger.With("err", err).Errorln("converting to Service object failed")
@@ -79,24 +82,14 @@
 			send(&config.TargetGroup{Source: serviceSource(svc)})
 		},
 		UpdateFunc: func(_, o interface{}) {
+			eventCount.WithLabelValues("service", "update").Inc()
+
 			svc, err := convertToService(o)
 			if err != nil {
 				s.logger.With("err", err).Errorln("converting to Service object failed")
 				return
 			}
 			send(s.buildService(svc))
-=======
-			eventCount.WithLabelValues("service", "add").Inc()
-			send(s.buildService(o.(*apiv1.Service)))
-		},
-		DeleteFunc: func(o interface{}) {
-			eventCount.WithLabelValues("service", "delete").Inc()
-			send(&config.TargetGroup{Source: serviceSource(o.(*apiv1.Service))})
-		},
-		UpdateFunc: func(_, o interface{}) {
-			eventCount.WithLabelValues("service", "update").Inc()
-			send(s.buildService(o.(*apiv1.Service)))
->>>>>>> eb10ff98
 		},
 	})
 
