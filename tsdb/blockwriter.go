--- conflicted
+++ resolved
@@ -88,14 +88,6 @@
 // Flush implements the Writer interface. This is where actual block writing
 // happens. After flush completes, no writes can be done.
 func (w *BlockWriter) Flush(ctx context.Context) (ulid.ULID, error) {
-<<<<<<< HEAD
-=======
-	seriesCount := w.head.NumSeries()
-	if w.head.NumSeries() == 0 {
-		return ulid.ULID{}, ErrNoSeriesAppended
-	}
-
->>>>>>> b317b6ab
 	mint := w.head.MinTime()
 	// Add +1 millisecond to block maxt because block intervals are half-open: [b.MinTime, b.MaxTime).
 	// Because of this block intervals are always +1 than the total samples it includes.
